name: CI
on:
  pull_request:
  push:
    branches:
      - main
  workflow_dispatch:

concurrency:
  group: ${{ github.ref }}
  cancel-in-progress: ${{ github.event_name == 'pull_request' }}

env:
  OPENAI_API_KEY: xxx
  ANTHROPIC_API_KEY: xxx
  AZURE_OPENAI_API_HOST: xxx
  NEXT_PUBLIC_SUPABASE_ANON_KEY: xxx
  NEXT_PUBLIC_SUPABASE_URL: https://placeholder.promptfoo.dev
  NEXT_TELEMETRY_DISABLED: 1
jobs:
  build:
    name: Build and test on Node ${{ matrix.node }} and ${{ matrix.os }}

    runs-on: ${{ matrix.os }}
    strategy:
      fail-fast: false
      matrix:
        node: ['18.x', '20.x', '22.x']
        python: ['3.9']
        os: [ubuntu-latest, windows-latest, macOS-latest]
        exclude:
          # Remove when https://github.com/nodejs/node/issues/51766 is resolved
          - node: '22.x'
            os: windows-latest

    steps:
      - name: Checkout repo
        uses: actions/checkout@v4

      - name: Node and Next.js caching
        # https://nextjs.org/docs/pages/building-your-application/deploying/ci-build-caching#github-actions
        uses: actions/cache@v4
        with:
          path: |
            ~/.npm
            ${{ github.workspace }}/.next/cache
          # Generate a new cache whenever packages or source files change.
          key: ${{ runner.os }}-nextjs-${{ hashFiles('**/package-lock.json') }}-${{ hashFiles('**/*.js', '**/*.jsx', '**/*.ts', '**/*.tsx') }}
          # If source files changed but packages didn't, rebuild from a prior cache.
          restore-keys: |
            ${{ runner.os }}-nextjs-${{ hashFiles('**/package-lock.json') }}-

      - name: Use Node ${{ matrix.node }}
        uses: actions/setup-node@v4
        with:
          node-version: ${{ matrix.node }}
          cache: 'npm'

      - name: Use Python ${{ matrix.python }}
        uses: actions/setup-python@v5
        with:
          python-version: ${{ matrix.python }}

      - name: Install Dependencies
        run: |
          npm ci

      - name: Test
        run: npm run test --ci --coverage --maxWorkers=2

      - name: Build
        run: npm run build

  style-check:
    name: Style Check
    runs-on: ubuntu-latest
    steps:
      - name: Checkout repo
        uses: actions/checkout@v4

      - name: Use Node
        uses: actions/setup-node@v4
        with:
          node-version-file: '.nvmrc'
          cache: 'npm'

      - name: Install Dependencies
        run: |
          npm ci

      - name: Lint Project
        run: |
          npm run lint

      - name: Lint UI
        working-directory: src/web/nextui
        run: |
          npm run lint

      - name: Run Style Check
        run: |
          npm run format:check

<<<<<<< HEAD
=======
      - name: Check Dependency Versions
        run: |
          npm exec check-dependency-version-consistency

>>>>>>> b060ed36
  python:
    name: Check Python
    runs-on: ubuntu-latest
    steps:
      - name: Checkout repo
        uses: actions/checkout@v4

      - name: Use Python
        uses: actions/setup-python@v5
        with:
          python-version: 3.12

      - name: Install Dependencies
        run: |
          pip install ruff

      - name: Check Formatting
        run: |
          ruff check .

  docs:
    name: Build Docs
    runs-on: ubuntu-latest
    steps:
      - name: Checkout repo
        uses: actions/checkout@v4

      - name: Use Node
        uses: actions/setup-node@v4
        with:
          node-version-file: '.nvmrc'
          cache: 'npm'

      - name: Install Dependencies
        working-directory: site
        run: npm install

      - name: Type Check
        working-directory: site
        run: npm run typecheck

      - name: Build Documentation
        working-directory: site
        run: npm run build<|MERGE_RESOLUTION|>--- conflicted
+++ resolved
@@ -101,13 +101,10 @@
         run: |
           npm run format:check
 
-<<<<<<< HEAD
-=======
       - name: Check Dependency Versions
         run: |
           npm exec check-dependency-version-consistency
 
->>>>>>> b060ed36
   python:
     name: Check Python
     runs-on: ubuntu-latest
