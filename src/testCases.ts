--- conflicted
+++ resolved
@@ -479,8 +479,7 @@
       personaResponseObjects.length >= 1,
       `Expected at least one JSON object in the response for persona ${persona}, got ${personaResponseObjects.length}`,
     );
-<<<<<<< HEAD
-
+    
     // Try to parse the response in different formats
     // FIXME(ian): Remove all this and replace with structured output and/or better prompt.
     const parsed = personaResponseObjects[0] as { vars?: VarMapping[] } | VarMapping[] | VarMapping;
@@ -507,12 +506,6 @@
     logger.debug(`Received ${testCases.length} test cases`);
     if (progressBar) {
       progressBar.increment(testCases.length);
-=======
-    const parsed = personaResponseObjects[0] as { vars: VarMapping[] };
-    logger.debug(`Received ${parsed.vars?.length} test cases`);
-    if (progressBar) {
-      progressBar.increment(parsed.vars?.length);
->>>>>>> 126e6884
     }
     return testCases;
   };
