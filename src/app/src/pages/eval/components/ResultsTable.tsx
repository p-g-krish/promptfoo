--- conflicted
+++ resolved
@@ -1027,7 +1027,6 @@
                   ))}
                 </tr>
               ))}
-<<<<<<< HEAD
             </thead>
             <tbody>
               {reactTable.getRowModel().rows.map((row, rowIndex) => {
@@ -1056,50 +1055,6 @@
                           : `data:image/jpeg;base64,${value}`;
                         cellContent = (
                           <>
-=======
-            </tr>
-          ))}
-        </thead>
-        <tbody>
-          {reactTable.getRowModel().rows.map((row, rowIndex) => {
-            let colBorderDrawn = false;
-
-            return (
-              <tr key={row.id} id={`row-${row.index % pagination.pageSize}`}>
-                {row.getVisibleCells().map((cell) => {
-                  const isMetadataCol =
-                    cell.column.id.startsWith('Variable') || cell.column.id === 'description';
-                  const shouldDrawColBorder = !isMetadataCol && !colBorderDrawn;
-                  if (shouldDrawColBorder) {
-                    colBorderDrawn = true;
-                  }
-                  const shouldDrawRowBorder = rowIndex === 0 && !isMetadataCol;
-
-                  let cellContent = flexRender(cell.column.columnDef.cell, cell.getContext());
-                  const value = cell.getValue();
-                  if (
-                    typeof value === 'string' &&
-                    (value.match(/^data:(image\/[a-z]+|application\/octet-stream);base64,/) ||
-                      value.match(/^[A-Za-z0-9+/]{20,}={0,2}$/))
-                  ) {
-                    const imgSrc = value.startsWith('data:')
-                      ? value
-                      : `data:image/jpeg;base64,${value}`;
-                    cellContent = (
-                      <>
-                        <img
-                          src={imgSrc}
-                          alt="Base64 encoded image"
-                          style={{
-                            maxWidth: '100%',
-                            height: 'auto',
-                            cursor: 'pointer',
-                          }}
-                          onClick={() => toggleLightbox(imgSrc)}
-                        />
-                        {lightboxOpen && lightboxImage === imgSrc && (
-                          <div className="lightbox" onClick={() => toggleLightbox()}>
->>>>>>> 93530e6e
                             <img
                               src={imgSrc}
                               alt="Base64 encoded image"
