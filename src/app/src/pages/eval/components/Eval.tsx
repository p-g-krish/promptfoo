import React, { useCallback } from 'react';
import { useSearchParams, useNavigate } from 'react-router-dom';
import EnterpriseBanner from '@app/components/EnterpriseBanner';
import { IS_RUNNING_LOCALLY } from '@app/constants';
import { ShiftKeyProvider } from '@app/contexts/ShiftKeyContext';
import useApiConfig from '@app/stores/apiConfig';
import { callApi } from '@app/utils/api';
import Box from '@mui/material/Box';
import CircularProgress from '@mui/material/CircularProgress';
<<<<<<< HEAD
import type { ResultLightweightWithLabel, ResultsFile } from '@promptfoo/types';
=======
import type { SharedResults, ResultLightweightWithLabel } from '@promptfoo/types';
>>>>>>> b57c6a65
import { io as SocketIOClient } from 'socket.io-client';
import EmptyState from './EmptyState';
import ResultsView from './ResultsView';
import { useResultsViewSettingsStore, useTableStore } from './store';
import './Eval.css';

interface EvalOptions {
  fetchId: string | null;
}

export default function Eval({ fetchId }: EvalOptions) {
  const navigate = useNavigate();
  const { apiBaseUrl } = useApiConfig();

  const {
    table,
    setTableFromResultsFile,
    config,
    setConfig,
    evalId,
    setEvalId,
    setAuthor,
    fetchEvalData,
  } = useTableStore();

  const { setInComparisonMode, setComparisonEvalIds } = useResultsViewSettingsStore();

  const [loaded, setLoaded] = React.useState(false);
  const [failed, setFailed] = React.useState(false);
  const [recentEvals, setRecentEvals] = React.useState<ResultLightweightWithLabel[]>([]);

  const fetchRecentFileEvals = async () => {
    const resp = await callApi(`/results`, { cache: 'no-store' });
    if (!resp.ok) {
      setFailed(true);
      return;
    }
    const body = (await resp.json()) as { data: ResultLightweightWithLabel[] };
    setRecentEvals(body.data);
    return body.data;
  };

  const loadEvalById = React.useCallback(
    async (id: string) => {
      try {
        setEvalId(id);

        const data = await fetchEvalData(id, { skipSettingEvalId: true });

        if (!data) {
          setFailed(true);
          return false;
        }
        return true;
      } catch (error) {
        console.error('Error loading eval:', error);
        setFailed(true);
        return false;
      }
    },
    [fetchEvalData, setFailed, setEvalId],
  );

  const [searchParams] = useSearchParams();

  const handleRecentEvalSelection = useCallback(
    async (id: string) => {
      navigate({
        pathname: `/eval/${encodeURIComponent(id)}`,
        search: searchParams.toString(),
      });
    },
    [searchParams, navigate],
  );

  const [defaultEvalId, setDefaultEvalId] = React.useState<string>('');

  React.useEffect(() => {
    if (fetchId) {
      console.log('Eval init: Fetching eval by id', { fetchId });
      const run = async () => {
        const success = await loadEvalById(fetchId);
        if (success) {
          setLoaded(true);
          setDefaultEvalId(fetchId);
          // Load other recent eval runs
          fetchRecentFileEvals();
        }
      };
      run();
    } else if (IS_RUNNING_LOCALLY) {
      console.log('Eval init: Using local server websocket');

      const socket = SocketIOClient(apiBaseUrl || '');

      socket.on('init', (data) => {
        console.log('Initialized socket connection', data);
        setLoaded(true);
        setTableFromResultsFile(data);
        setConfig(data?.config);
        setAuthor(data?.author || null);
        fetchRecentFileEvals().then((newRecentEvals) => {
          if (newRecentEvals && newRecentEvals.length > 0) {
            setDefaultEvalId(newRecentEvals[0]?.evalId);
            setEvalId(newRecentEvals[0]?.evalId);
            console.log('setting default eval id', newRecentEvals[0]?.evalId);
          }
        });
      });

      socket.on('update', (data) => {
        console.log('Received data update', data);
        setTableFromResultsFile(data);
        setConfig(data.config);
        setAuthor(data.author || null);
        fetchRecentFileEvals().then((newRecentEvals) => {
          if (newRecentEvals && newRecentEvals.length > 0) {
            const newId = newRecentEvals[0]?.evalId;
            if (newId) {
              setDefaultEvalId(newId);
              setEvalId(newId);
            }
          }
        });
      });

      return () => {
        socket.disconnect();
      };
    } else {
      console.log('Eval init: Fetching eval via recent');
      // Fetch from server
      const run = async () => {
        const evals = await fetchRecentFileEvals();
        if (evals && evals.length > 0) {
          const defaultEvalId = evals[0].evalId;
<<<<<<< HEAD
          const resp = await callApi(`/results/${defaultEvalId}`);
          const body = await resp.json();
          setTableFromResultsFile(body.data);
          setConfig(body.data.config);
          setAuthor(body.data.author || null);
          setLoaded(true);
          setDefaultEvalId(defaultEvalId);
          setEvalId(defaultEvalId);
=======
          const success = await loadEvalById(defaultEvalId);
          if (success) {
            setLoaded(true);
            setDefaultEvalId(defaultEvalId);
          }
        } else {
          return (
            <div className="notice">
              No evals yet. Share some evals to this server and they will appear here.
            </div>
          );
>>>>>>> b57c6a65
        }
      };
      run();
    }
    console.log('Eval init: Resetting comparison mode');
    setInComparisonMode(false);
    setComparisonEvalIds([]);
  }, [
    apiBaseUrl,
    fetchId,
    loadEvalById,
    setTableFromResultsFile,
    setConfig,
    setAuthor,
    setEvalId,
<<<<<<< HEAD
    fetchEvalById,
=======
>>>>>>> b57c6a65
    setDefaultEvalId,
    setInComparisonMode,
    setComparisonEvalIds,
    preloadedData,
  ]);

  React.useEffect(() => {
    document.title = `${config?.description || evalId || 'Eval'} | promptfoo`;
  }, [config, evalId]);

  if (failed) {
    return <div className="notice">404 Eval not found</div>;
  }

  if (loaded && !table) {
    return <EmptyState />;
  }

  if (!loaded || !table) {
    return (
      <div className="notice">
        <div>
          <CircularProgress size={22} />
        </div>
        <div>Waiting for eval data</div>
      </div>
    );
  }

  // Check if this is a redteam eval
  const isRedteam = config?.redteam !== undefined;

  return (
    <ShiftKeyProvider>
      {isRedteam && evalId && (
        <Box sx={{ mb: 2, mt: 2, mx: 2 }}>
          <EnterpriseBanner evalId={evalId} />
        </Box>
      )}
      <ResultsView
        defaultEvalId={defaultEvalId}
        recentEvals={recentEvals}
        onRecentEvalSelected={handleRecentEvalSelection}
      />
    </ShiftKeyProvider>
  );
}<|MERGE_RESOLUTION|>--- conflicted
+++ resolved
@@ -7,11 +7,7 @@
 import { callApi } from '@app/utils/api';
 import Box from '@mui/material/Box';
 import CircularProgress from '@mui/material/CircularProgress';
-<<<<<<< HEAD
-import type { ResultLightweightWithLabel, ResultsFile } from '@promptfoo/types';
-=======
-import type { SharedResults, ResultLightweightWithLabel } from '@promptfoo/types';
->>>>>>> b57c6a65
+import type { ResultLightweightWithLabel } from '@promptfoo/types';
 import { io as SocketIOClient } from 'socket.io-client';
 import EmptyState from './EmptyState';
 import ResultsView from './ResultsView';
@@ -148,16 +144,6 @@
         const evals = await fetchRecentFileEvals();
         if (evals && evals.length > 0) {
           const defaultEvalId = evals[0].evalId;
-<<<<<<< HEAD
-          const resp = await callApi(`/results/${defaultEvalId}`);
-          const body = await resp.json();
-          setTableFromResultsFile(body.data);
-          setConfig(body.data.config);
-          setAuthor(body.data.author || null);
-          setLoaded(true);
-          setDefaultEvalId(defaultEvalId);
-          setEvalId(defaultEvalId);
-=======
           const success = await loadEvalById(defaultEvalId);
           if (success) {
             setLoaded(true);
@@ -169,7 +155,6 @@
               No evals yet. Share some evals to this server and they will appear here.
             </div>
           );
->>>>>>> b57c6a65
         }
       };
       run();
@@ -185,14 +170,9 @@
     setConfig,
     setAuthor,
     setEvalId,
-<<<<<<< HEAD
-    fetchEvalById,
-=======
->>>>>>> b57c6a65
     setDefaultEvalId,
     setInComparisonMode,
     setComparisonEvalIds,
-    preloadedData,
   ]);
 
   React.useEffect(() => {
