--- conflicted
+++ resolved
@@ -71,22 +71,7 @@
     severity?: 'success' | 'error' | 'warning' | 'info';
   }>({ show: false, message: '', severity: 'info' });
 
-<<<<<<< HEAD
-  const store = useStore();
-  const getTestSuite = store.getTestSuite;
-  const providers = store.providers;
-  const prompts = store.prompts;
-  const testCases = store.testCases;
-  const derivedMetrics = store.derivedMetrics;
-  const evaluateOptions = store.evaluateOptions;
-  const scenarios = store.scenarios;
-  const extensions = store.extensions;
-  const env = store.env;
-  const description = store.description;
-  const defaultTest = store.defaultTest;
-=======
   const { getTestSuite, updateConfig } = useStore();
->>>>>>> f3c79680
 
   const parseAndUpdateStore = (yamlContent: string) => {
     try {
@@ -162,32 +147,6 @@
     }
   };
 
-<<<<<<< HEAD
-  // Update YAML when store changes (only if in read-only mode to avoid overwriting edits)
-  React.useEffect(() => {
-    if (!initialYaml && !initialConfig && isReadOnly) {
-      const currentConfig = getTestSuite();
-      setCode(formatYamlWithSchema(currentConfig));
-    }
-  }, [
-    providers,
-    prompts,
-    testCases,
-    derivedMetrics,
-    evaluateOptions,
-    scenarios,
-    extensions,
-    env,
-    description,
-    defaultTest,
-    isReadOnly,
-    getTestSuite,
-    initialYaml,
-    initialConfig,
-  ]);
-
-  // Handle initial YAML/config
-=======
   const handleEdit = () => {
     setIsEditing(true);
     setOriginalCode(code);
@@ -218,17 +177,12 @@
     setHasUnsavedChanges(code !== newCode);
     setNotification({ show: true, message: 'Reset to current configuration', severity: 'info' });
   };
-
->>>>>>> f3c79680
   React.useEffect(() => {
     if (initialYaml) {
       const formattedCode = ensureSchemaComment(initialYaml);
       setCode(formattedCode);
       setOriginalCode(formattedCode);
     } else if (initialConfig) {
-<<<<<<< HEAD
-      setCode(formatYamlWithSchema(initialConfig));
-=======
       const formattedCode = formatYamlWithSchema(initialConfig);
       setCode(formattedCode);
       setOriginalCode(formattedCode);
@@ -237,9 +191,8 @@
       const formattedCode = formatYamlWithSchema(currentConfig);
       setCode(formattedCode);
       setOriginalCode(formattedCode);
->>>>>>> f3c79680
-    }
-  }, [initialYaml, initialConfig]);
+    }
+  }, [initialYaml, initialConfig, getTestSuite]);
 
   // Track unsaved changes
   React.useEffect(() => {
