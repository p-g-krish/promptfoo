--- conflicted
+++ resolved
@@ -319,11 +319,8 @@
     'trace-span-count': handleTraceSpanCount,
     'trace-span-duration': handleTraceSpanDuration,
     webhook: handleWebhook,
-<<<<<<< HEAD
     'conversation-relevance': handleConversationRelevance,
-=======
     pi: handlePiScorer,
->>>>>>> 9c360a66
   };
 
   const handler = assertionHandlers[baseType as keyof typeof assertionHandlers];
