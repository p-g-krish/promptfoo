--- conflicted
+++ resolved
@@ -6,15 +6,11 @@
 import { getEnvString } from '../../envars';
 import logger from '../../logger';
 import { loadApiProvider } from '../../providers';
-<<<<<<< HEAD
-import { doTargetPurposeDiscovery } from '../../redteam/commands/discover';
-=======
 import {
   doTargetPurposeDiscovery,
   type TargetPurposeDiscoveryResult,
 } from '../../redteam/commands/discover';
 import { neverGenerateRemote } from '../../redteam/remoteGeneration';
->>>>>>> 02e4077b
 import type { ProviderOptions, ProviderTestResponse } from '../../types/providers';
 import invariant from '../../util/invariant';
 import { ProviderOptionsSchema } from '../../validators/providers';
@@ -109,34 +105,6 @@
   }
 });
 
-<<<<<<< HEAD
-providersRouter.post('/discover', async (req: Request, res: Response): Promise<void> => {
-  const body = req.body;
-  let providerOptions: ProviderOptions;
-  try {
-    providerOptions = ProviderOptionsSchema.parse(body);
-  } catch (e) {
-    res.status(400).json({ error: fromZodError(e as ZodError).toString() });
-    return;
-  }
-  invariant(providerOptions.id, 'id is required');
-
-  try {
-    const loadedProvider = await loadApiProvider(providerOptions.id, { options: providerOptions });
-    const result = await doTargetPurposeDiscovery(loadedProvider, undefined, false);
-    res.json(result);
-  } catch (e) {
-    const errorMessage = e instanceof Error ? e.message : String(e);
-    logger.error(
-      dedent`[POST /providers/discover] Error calling target purpose discovery
-        error: ${errorMessage}
-        providerOptions: ${JSON.stringify(providerOptions)}`,
-    );
-    res.status(500).json({ error: errorMessage });
-    return;
-  }
-});
-=======
 providersRouter.post(
   '/discover',
   async (
@@ -181,5 +149,4 @@
       return;
     }
   },
-);
->>>>>>> 02e4077b
+);