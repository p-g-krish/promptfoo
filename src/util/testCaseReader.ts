--- conflicted
+++ resolved
@@ -353,12 +353,8 @@
         .map((line) => JSON.parse(line));
       testCases = await _deref(testCases, testFile);
     } else if (testFile.endsWith('.json')) {
-<<<<<<< HEAD
       const jsonContent = await import(testFile, { with: { type: 'json' } });
       testCases = await _deref(jsonContent.default, testFile);
-=======
-      testCases = await _deref(require(testFile), testFile);
->>>>>>> 8086e10b
     } else {
       throw new Error(`Unsupported file type for test file: ${testFile}`);
     }
