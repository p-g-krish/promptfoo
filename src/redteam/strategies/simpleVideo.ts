--- conflicted
+++ resolved
@@ -232,44 +232,4 @@
     logger.error(`Failed to write video file: ${error}`);
     throw error;
   }
-<<<<<<< HEAD
-=======
-}
-
-async function main(): Promise<void> {
-  const textToConvert = process.argv[2] || 'This is a test of the video encoding strategy.';
-
-  logger.info(`Converting text to video: "${textToConvert}"`);
-
-  try {
-    const base64Video = await textToVideo(textToConvert);
-
-    logger.info(`Base64 video (first 100 chars): ${base64Video.substring(0, 100)}...`);
-    logger.info(`Total base64 video length: ${base64Video.length} characters`);
-
-    const testCase = {
-      vars: {
-        prompt: textToConvert,
-      },
-    };
-
-    const processedTestCases = await addVideoToBase64([testCase], 'prompt');
-
-    logger.info('Test case processed successfully.');
-    logger.info(`Original prompt length: ${textToConvert.length} characters`);
-    const processedPrompt = processedTestCases[0].vars?.prompt as string;
-    logger.info(`Processed prompt length: ${processedPrompt.length} characters`);
-
-    if (require.main === module) {
-      await writeVideoFile(base64Video, 'test-video.mp4');
-      logger.info(`You can open it with any video player to verify the conversion.`);
-    }
-  } catch (error) {
-    logger.error(`Error generating video from text: ${error}`);
-  }
-}
-
-if (require.main === module) {
-  main();
->>>>>>> 58fd1125
 }