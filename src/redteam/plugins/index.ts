<<<<<<< HEAD
import invariant from 'tiny-invariant';
import type { ApiProvider, TestCase } from '../../types';
import { HARM_PLUGINS, PII_PLUGINS } from '../constants';
import { BflaPlugin } from './bfla';
import { BolaPlugin } from './bola';
import { BoplaPlugin } from './bopla';
import { CompetitorPlugin } from './competitors';
=======
import { fetchWithCache } from '../../cache';
import { VERSION } from '../../constants';
import { getEnvBool } from '../../envars';
import { getUserEmail } from '../../globalConfig/accounts';
import logger from '../../logger';
import { REQUEST_TIMEOUT_MS } from '../../providers/shared';
import type { ApiProvider, PluginActionParams, PluginConfig, TestCase } from '../../types';
import invariant from '../../util/invariant';
import type { HarmPlugin } from '../constants';
import {
  PII_PLUGINS,
  REDTEAM_PROVIDER_HARM_PLUGINS,
  UNALIGNED_PROVIDER_HARM_PLUGINS,
} from '../constants';
import {
  getRemoteGenerationUrl,
  neverGenerateRemote,
  shouldGenerateRemote,
} from '../remoteGeneration';
import { getShortPluginId } from '../util';
import { MEMORY_POISONING_PLUGIN_ID } from './agentic/constants';
import { type RedteamPluginBase } from './base';
import { BeavertailsPlugin } from './beavertails';
>>>>>>> e9560688
import { ContractPlugin } from './contracts';
import { CrossSessionLeakPlugin } from './crossSessionLeak';
import { CyberSecEvalPlugin } from './cyberseceval';
import { DebugAccessPlugin } from './debugAccess';
import { DivergentRepetitionPlugin } from './divergentRepetition';
import { DoNotAnswerPlugin } from './donotanswer';
import { ExcessiveAgencyPlugin } from './excessiveAgency';
import { HallucinationPlugin } from './hallucination';
import { HarmbenchPlugin } from './harmbench';
import { AlignedHarmfulPlugin } from './harmful/aligned';
import { getHarmfulAssertions } from './harmful/common';
import { getHarmfulTests } from './harmful/unaligned';
import { ImitationPlugin } from './imitation';
import { IntentPlugin } from './intent';
import { OverreliancePlugin } from './overreliance';
import { getPiiLeakTestsForCategory } from './pii';
import { PlinyPlugin } from './pliny';
import { PolicyPlugin } from './policy';
import { PoliticsPlugin } from './politics';
import { PromptExtractionPlugin } from './promptExtraction';
import { RbacPlugin } from './rbac';
import { ResourceConsumptionPlugin } from './resourceConsumption';
import { ShellInjectionPlugin } from './shellInjection';
import { SqlInjectionPlugin } from './sqlInjection';
<<<<<<< HEAD
import { SsrfPlugin } from './ssrf';
import { UnrestrictedAccessPlugin } from './unrestrictedAccess';
=======
import { ToolDiscoveryPlugin } from './toolDiscovery';
import { ToolDiscoveryMultiTurnPlugin } from './toolDiscoveryMultiTurn';
import { ToxicChatPlugin } from './toxicchat';
import { UnsafeBenchPlugin } from './unsafebench';
import { XSTestPlugin } from './xstest';
>>>>>>> e9560688

export interface PluginFactory {
  key: string;
  validate?: (config: PluginConfig) => void;
  action: (params: PluginActionParams) => Promise<TestCase[]>;
}

type PluginClass<T extends PluginConfig> = new (
  provider: ApiProvider,
  purpose: string,
  injectVar: string,
  config: T,
) => RedteamPluginBase;

async function fetchRemoteTestCases(
  key: string,
  purpose: string,
  injectVar: string,
  n: number,
  config?: PluginConfig,
): Promise<TestCase[]> {
  invariant(
    !getEnvBool('PROMPTFOO_DISABLE_REDTEAM_REMOTE_GENERATION'),
    'fetchRemoteTestCases should never be called when remote generation is disabled',
  );

  const body = JSON.stringify({
    config,
    injectVar,
    n,
    purpose,
    task: key,
    version: VERSION,
    email: getUserEmail(),
  });
  try {
    const { data, status, statusText } = await fetchWithCache(
      getRemoteGenerationUrl(),
      {
        method: 'POST',
        headers: {
          'Content-Type': 'application/json',
        },
        body,
      },
      REQUEST_TIMEOUT_MS,
    );
    if (status !== 200 || !data || !data.result || !Array.isArray(data.result)) {
      logger.error(`Error generating test cases for ${key}: ${statusText} ${JSON.stringify(data)}`);
      return [];
    }
    const ret = (data as { result: TestCase[] }).result;
    logger.debug(`Received remote generation for ${key}:\n${JSON.stringify(ret)}`);
    return ret;
  } catch (err) {
    logger.error(`Error generating test cases for ${key}: ${err}`);
    return [];
  }
}

function createPluginFactory<T extends PluginConfig>(
  PluginClass: PluginClass<T>,
  key: string,
  validate?: (config: T) => void,
): PluginFactory {
  return {
    key,
    validate: validate as ((config: PluginConfig) => void) | undefined,
    action: async ({ provider, purpose, injectVar, n, delayMs, config }: PluginActionParams) => {
      if ((PluginClass as any).canGenerateRemote === false || !shouldGenerateRemote()) {
        logger.debug(`Using local redteam generation for ${key}`);
        return new PluginClass(provider, purpose, injectVar, config as T).generateTests(n, delayMs);
      }
      const testCases = await fetchRemoteTestCases(key, purpose, injectVar, n, config);
      return testCases.map((testCase) => ({
        ...testCase,
        metadata: {
          ...testCase.metadata,
          pluginId: getShortPluginId(key),
        },
      }));
    },
  };
}

const alignedHarmCategories = Object.keys(REDTEAM_PROVIDER_HARM_PLUGINS) as Array<
  keyof typeof REDTEAM_PROVIDER_HARM_PLUGINS
>;
const unalignedHarmCategories = Object.keys(UNALIGNED_PROVIDER_HARM_PLUGINS) as Array<
  keyof typeof UNALIGNED_PROVIDER_HARM_PLUGINS
>;

const pluginFactories: PluginFactory[] = [
  createPluginFactory(BeavertailsPlugin, 'beavertails'),
  ...alignedHarmCategories.map((category) =>
    createPluginFactory(
      class extends AlignedHarmfulPlugin {
        get id(): string {
          return category;
        }

        constructor(
          provider: ApiProvider,
          purpose: string,
          injectVar: string,
          config: PluginConfig,
        ) {
          super(provider, purpose, injectVar, category, config);
        }
      },
      category,
    ),
  ),
  createPluginFactory(ContractPlugin, 'contracts'),
  createPluginFactory(CrossSessionLeakPlugin, 'cross-session-leak'),
  createPluginFactory(CyberSecEvalPlugin, 'cyberseceval'),
  createPluginFactory(DebugAccessPlugin, 'debug-access'),
  createPluginFactory(DivergentRepetitionPlugin, 'divergent-repetition'),
  createPluginFactory(DoNotAnswerPlugin, 'donotanswer'),
  createPluginFactory(ExcessiveAgencyPlugin, 'excessive-agency'),
  createPluginFactory(XSTestPlugin, 'xstest'),
  createPluginFactory(ToolDiscoveryPlugin, 'tool-discovery'),
  createPluginFactory(ToolDiscoveryMultiTurnPlugin, 'tool-discovery:multi-turn'),
  createPluginFactory(HarmbenchPlugin, 'harmbench'),
  createPluginFactory(ToxicChatPlugin, 'toxic-chat'),
  createPluginFactory(HallucinationPlugin, 'hallucination'),
  createPluginFactory(ImitationPlugin, 'imitation'),
  createPluginFactory<{ intent: string }>(IntentPlugin, 'intent', (config: { intent: string }) =>
    invariant(config.intent, 'Intent plugin requires `config.intent` to be set'),
  ),
  createPluginFactory(OverreliancePlugin, 'overreliance'),
  createPluginFactory(PlinyPlugin, 'pliny'),
  createPluginFactory<{ policy: string }>(PolicyPlugin, 'policy', (config: { policy: string }) =>
    invariant(config.policy, 'Policy plugin requires `config.policy` to be set'),
  ),
  createPluginFactory(PoliticsPlugin, 'politics'),
  createPluginFactory<{ systemPrompt?: string }>(PromptExtractionPlugin, 'prompt-extraction'),
  createPluginFactory(RbacPlugin, 'rbac'),
  createPluginFactory(ShellInjectionPlugin, 'shell-injection'),
  createPluginFactory(SqlInjectionPlugin, 'sql-injection'),
  createPluginFactory(UnsafeBenchPlugin, 'unsafebench'),
  ...unalignedHarmCategories.map((category) => ({
    key: category,
    action: async (params: PluginActionParams) => {
      if (neverGenerateRemote()) {
        throw new Error(`${category} plugin requires remote generation to be enabled`);
      }

      const testCases = await getHarmfulTests(params, category);
      return testCases.map((testCase) => ({
        ...testCase,
        metadata: {
          ...testCase.metadata,
          pluginId: getShortPluginId(category),
        },
      }));
    },
  })),
];

const piiPlugins: PluginFactory[] = PII_PLUGINS.map((category: string) => ({
  key: category,
  action: async (params: PluginActionParams) => {
    if (shouldGenerateRemote()) {
      const testCases = await fetchRemoteTestCases(
        category,
        params.purpose,
        params.injectVar,
        params.n,
      );
      return testCases.map((testCase) => ({
        ...testCase,
        metadata: {
          ...testCase.metadata,
          pluginId: getShortPluginId(category),
        },
      }));
    }
    logger.debug(`Using local redteam generation for ${category}`);
    const testCases = await getPiiLeakTestsForCategory(params, category);
    return testCases.map((testCase) => ({
      ...testCase,
      metadata: {
        ...testCase.metadata,
        pluginId: getShortPluginId(category),
      },
    }));
  },
<<<<<<< HEAD
  {
    key: 'bola',
    action: (provider, purpose, injectVar, n, config) =>
      new BolaPlugin(provider, purpose, injectVar, config).generateTests(n),
  },
  {
    key: 'bfla',
    action: (provider, purpose, injectVar, n, config) =>
      new BflaPlugin(provider, purpose, injectVar, config).generateTests(n),
  },
  {
    key: 'bopla',
    action: (provider, purpose, injectVar, n, config) =>
      new BoplaPlugin(provider, purpose, injectVar, config).generateTests(n),
  },
  {
    key: 'ssrf',
    action: (provider, purpose, injectVar, n, config) =>
      new SsrfPlugin(provider, purpose, injectVar, config).generateTests(n),
  },
  {
    key: 'unrestricted-access',
    action: (provider, purpose, injectVar, n, config) =>
      new UnrestrictedAccessPlugin(provider, purpose, injectVar, config).generateTests(n),
  },
  {
    key: 'resource-consumption',
    action: (provider, purpose, injectVar, n, config) =>
      new ResourceConsumptionPlugin(provider, purpose, injectVar, config).generateTests(n),
  },
  {
    key: 'prompt-extraction',
    action: (provider, purpose, injectVar, n, config) =>
      new PromptExtractionPlugin(
        provider,
        purpose,
        injectVar,
        config as { systemPrompt: string },
      ).generateTests(n),
  },
];
=======
}));

function createRemotePlugin<T extends PluginConfig>(
  key: string,
  validate?: (config: T) => void,
): PluginFactory {
  return {
    key,
    validate: validate as ((config: PluginConfig) => void) | undefined,
    action: async ({ purpose, injectVar, n, config }: PluginActionParams) => {
      if (neverGenerateRemote()) {
        throw new Error(`${key} plugin requires remote generation to be enabled`);
      }
      const testCases: TestCase[] = await fetchRemoteTestCases(key, purpose, injectVar, n, config);
      const testsWithMetadata = testCases.map((testCase) => ({
        ...testCase,
        metadata: {
          ...testCase.metadata,
          pluginId: getShortPluginId(key),
        },
      }));

      if (key.startsWith('harmful:') || key.startsWith('bias:')) {
        return testsWithMetadata.map((testCase) => ({
          ...testCase,
          assert: getHarmfulAssertions(key as HarmPlugin),
        }));
      }
      return testsWithMetadata;
    },
  };
}
const remotePlugins: PluginFactory[] = [
  MEMORY_POISONING_PLUGIN_ID,
  'ascii-smuggling',
  'bfla',
  'bola',
  'cca',
  'competitors',
  'harmful:misinformation-disinformation',
  'harmful:specialized-advice',
  'hijacking',
  'off-topic',
  'rag-document-exfiltration',
  'rag-poisoning',
  'reasoning-dos',
  'religion',
  'ssrf',
  'system-prompt-override',
  'mcp',
].map((key) => createRemotePlugin(key));

remotePlugins.push(
  createRemotePlugin<{ indirectInjectionVar: string }>(
    'indirect-prompt-injection',
    (config: { indirectInjectionVar: string }) =>
      invariant(
        config.indirectInjectionVar,
        'Indirect prompt injection plugin requires `config.indirectInjectionVar` to be set. If using this plugin in a plugin collection, configure this plugin separately.',
      ),
  ),
);

export const Plugins: PluginFactory[] = [...pluginFactories, ...piiPlugins, ...remotePlugins];
>>>>>>> e9560688
<|MERGE_RESOLUTION|>--- conflicted
+++ resolved
@@ -1,12 +1,3 @@
-<<<<<<< HEAD
-import invariant from 'tiny-invariant';
-import type { ApiProvider, TestCase } from '../../types';
-import { HARM_PLUGINS, PII_PLUGINS } from '../constants';
-import { BflaPlugin } from './bfla';
-import { BolaPlugin } from './bola';
-import { BoplaPlugin } from './bopla';
-import { CompetitorPlugin } from './competitors';
-=======
 import { fetchWithCache } from '../../cache';
 import { VERSION } from '../../constants';
 import { getEnvBool } from '../../envars';
@@ -30,7 +21,7 @@
 import { MEMORY_POISONING_PLUGIN_ID } from './agentic/constants';
 import { type RedteamPluginBase } from './base';
 import { BeavertailsPlugin } from './beavertails';
->>>>>>> e9560688
+import { BoplaPlugin } from './bopla';
 import { ContractPlugin } from './contracts';
 import { CrossSessionLeakPlugin } from './crossSessionLeak';
 import { CyberSecEvalPlugin } from './cyberseceval';
@@ -55,16 +46,12 @@
 import { ResourceConsumptionPlugin } from './resourceConsumption';
 import { ShellInjectionPlugin } from './shellInjection';
 import { SqlInjectionPlugin } from './sqlInjection';
-<<<<<<< HEAD
-import { SsrfPlugin } from './ssrf';
-import { UnrestrictedAccessPlugin } from './unrestrictedAccess';
-=======
 import { ToolDiscoveryPlugin } from './toolDiscovery';
 import { ToolDiscoveryMultiTurnPlugin } from './toolDiscoveryMultiTurn';
 import { ToxicChatPlugin } from './toxicchat';
+import { UnrestrictedAccessPlugin } from './unrestrictedAccess';
 import { UnsafeBenchPlugin } from './unsafebench';
 import { XSTestPlugin } from './xstest';
->>>>>>> e9560688
 
 export interface PluginFactory {
   key: string;
@@ -178,6 +165,7 @@
       category,
     ),
   ),
+  createPluginFactory<{ targetProperties?: string[] }>(BoplaPlugin, 'bopla'),
   createPluginFactory(ContractPlugin, 'contracts'),
   createPluginFactory(CrossSessionLeakPlugin, 'cross-session-leak'),
   createPluginFactory(CyberSecEvalPlugin, 'cyberseceval'),
@@ -203,8 +191,13 @@
   createPluginFactory(PoliticsPlugin, 'politics'),
   createPluginFactory<{ systemPrompt?: string }>(PromptExtractionPlugin, 'prompt-extraction'),
   createPluginFactory(RbacPlugin, 'rbac'),
+  createPluginFactory<{ targetResources?: string[] }>(
+    ResourceConsumptionPlugin,
+    'resource-consumption',
+  ),
   createPluginFactory(ShellInjectionPlugin, 'shell-injection'),
   createPluginFactory(SqlInjectionPlugin, 'sql-injection'),
+  createPluginFactory<{ targetFlows?: string[] }>(UnrestrictedAccessPlugin, 'unrestricted-access'),
   createPluginFactory(UnsafeBenchPlugin, 'unsafebench'),
   ...unalignedHarmCategories.map((category) => ({
     key: category,
@@ -253,49 +246,6 @@
       },
     }));
   },
-<<<<<<< HEAD
-  {
-    key: 'bola',
-    action: (provider, purpose, injectVar, n, config) =>
-      new BolaPlugin(provider, purpose, injectVar, config).generateTests(n),
-  },
-  {
-    key: 'bfla',
-    action: (provider, purpose, injectVar, n, config) =>
-      new BflaPlugin(provider, purpose, injectVar, config).generateTests(n),
-  },
-  {
-    key: 'bopla',
-    action: (provider, purpose, injectVar, n, config) =>
-      new BoplaPlugin(provider, purpose, injectVar, config).generateTests(n),
-  },
-  {
-    key: 'ssrf',
-    action: (provider, purpose, injectVar, n, config) =>
-      new SsrfPlugin(provider, purpose, injectVar, config).generateTests(n),
-  },
-  {
-    key: 'unrestricted-access',
-    action: (provider, purpose, injectVar, n, config) =>
-      new UnrestrictedAccessPlugin(provider, purpose, injectVar, config).generateTests(n),
-  },
-  {
-    key: 'resource-consumption',
-    action: (provider, purpose, injectVar, n, config) =>
-      new ResourceConsumptionPlugin(provider, purpose, injectVar, config).generateTests(n),
-  },
-  {
-    key: 'prompt-extraction',
-    action: (provider, purpose, injectVar, n, config) =>
-      new PromptExtractionPlugin(
-        provider,
-        purpose,
-        injectVar,
-        config as { systemPrompt: string },
-      ).generateTests(n),
-  },
-];
-=======
 }));
 
 function createRemotePlugin<T extends PluginConfig>(
@@ -359,5 +309,4 @@
   ),
 );
 
-export const Plugins: PluginFactory[] = [...pluginFactories, ...piiPlugins, ...remotePlugins];
->>>>>>> e9560688
+export const Plugins: PluginFactory[] = [...pluginFactories, ...piiPlugins, ...remotePlugins];