import { fetchWithCache } from '../../cache';
import { VERSION } from '../../constants';
import { getEnvBool } from '../../envars';
import { getUserEmail } from '../../globalConfig/accounts';
import logger from '../../logger';
import { REQUEST_TIMEOUT_MS } from '../../providers/shared';
import type { ApiProvider, PluginActionParams, PluginConfig, TestCase } from '../../types';
import invariant from '../../util/invariant';
import type { HarmPlugin } from '../constants';
import {
  BIAS_PLUGINS,
  PII_PLUGINS,
  REDTEAM_PROVIDER_HARM_PLUGINS,
  UNALIGNED_PROVIDER_HARM_PLUGINS,
} from '../constants';
import {
  getRemoteGenerationUrl,
  neverGenerateRemote,
  shouldGenerateRemote,
} from '../remoteGeneration';
import { getShortPluginId } from '../util';
import { AegisPlugin } from './aegis';
import { MEMORY_POISONING_PLUGIN_ID } from './agentic/constants';
import { type RedteamPluginBase } from './base';
import { BeavertailsPlugin } from './beavertails';
import { BoplaPlugin } from './bopla';
import { ContractPlugin } from './contracts';
import { CrossSessionLeakPlugin } from './crossSessionLeak';
import { CyberSecEvalPlugin } from './cyberseceval';
import { DebugAccessPlugin } from './debugAccess';
import { DivergentRepetitionPlugin } from './divergentRepetition';
import { DoNotAnswerPlugin } from './donotanswer';
import { ExcessiveAgencyPlugin } from './excessiveAgency';
import { HallucinationPlugin } from './hallucination';
import { HarmbenchPlugin } from './harmbench';
import { AlignedHarmfulPlugin } from './harmful/aligned';
import { getHarmfulAssertions } from './harmful/common';
import { getHarmfulTests } from './harmful/unaligned';
import { ImitationPlugin } from './imitation';
import { IntentPlugin } from './intent';
import { OverreliancePlugin } from './overreliance';
import { getPiiLeakTestsForCategory } from './pii';
import { PlinyPlugin } from './pliny';
import { PolicyPlugin } from './policy';
import { PoliticsPlugin } from './politics';
import { PromptExtractionPlugin } from './promptExtraction';
import { RbacPlugin } from './rbac';
import { ResourceConsumptionPlugin } from './resourceConsumption';
import { ShellInjectionPlugin } from './shellInjection';
import { SqlInjectionPlugin } from './sqlInjection';
import { ToolDiscoveryPlugin } from './toolDiscovery';
<<<<<<< HEAD
import { ToxicChatPlugin } from './toxicchat';
import { UnrestrictedAccessPlugin } from './unrestrictedAccess';
=======
import { ToxicChatPlugin } from './toxicChat';
>>>>>>> 9c360a66
import { UnsafeBenchPlugin } from './unsafebench';
import { XSTestPlugin } from './xstest';

export interface PluginFactory {
  key: string;
  validate?: (config: PluginConfig) => void;
  action: (params: PluginActionParams) => Promise<TestCase[]>;
}

type PluginClass<T extends PluginConfig> = new (
  provider: ApiProvider,
  purpose: string,
  injectVar: string,
  config: T,
) => RedteamPluginBase;

async function fetchRemoteTestCases(
  key: string,
  purpose: string,
  injectVar: string,
  n: number,
  config?: PluginConfig,
): Promise<TestCase[]> {
  invariant(
    !getEnvBool('PROMPTFOO_DISABLE_REDTEAM_REMOTE_GENERATION'),
    'fetchRemoteTestCases should never be called when remote generation is disabled',
  );

  const body = JSON.stringify({
    config,
    injectVar,
    n,
    purpose,
    task: key,
    version: VERSION,
    email: getUserEmail(),
  });
  try {
    const { data, status, statusText } = await fetchWithCache(
      getRemoteGenerationUrl(),
      {
        method: 'POST',
        headers: {
          'Content-Type': 'application/json',
        },
        body,
      },
      REQUEST_TIMEOUT_MS,
    );
    if (status !== 200 || !data || !data.result || !Array.isArray(data.result)) {
      logger.error(`Error generating test cases for ${key}: ${statusText} ${JSON.stringify(data)}`);
      return [];
    }
    const ret = (data as { result: TestCase[] }).result;
    logger.debug(`Received remote generation for ${key}:\n${JSON.stringify(ret)}`);
    return ret;
  } catch (err) {
    logger.error(`Error generating test cases for ${key}: ${err}`);
    return [];
  }
}

function createPluginFactory<T extends PluginConfig>(
  PluginClass: PluginClass<T>,
  key: string,
  validate?: (config: T) => void,
): PluginFactory {
  return {
    key,
    validate: validate as ((config: PluginConfig) => void) | undefined,
    action: async ({ provider, purpose, injectVar, n, delayMs, config }: PluginActionParams) => {
      if ((PluginClass as any).canGenerateRemote === false || !shouldGenerateRemote()) {
        logger.debug(`Using local redteam generation for ${key}`);
        return new PluginClass(provider, purpose, injectVar, config as T).generateTests(n, delayMs);
      }
      const testCases = await fetchRemoteTestCases(key, purpose, injectVar, n, config);
      return testCases.map((testCase) => ({
        ...testCase,
        metadata: {
          ...testCase.metadata,
          pluginId: getShortPluginId(key),
        },
      }));
    },
  };
}

const alignedHarmCategories = Object.keys(REDTEAM_PROVIDER_HARM_PLUGINS) as Array<
  keyof typeof REDTEAM_PROVIDER_HARM_PLUGINS
>;
const unalignedHarmCategories = Object.keys(UNALIGNED_PROVIDER_HARM_PLUGINS) as Array<
  keyof typeof UNALIGNED_PROVIDER_HARM_PLUGINS
>;

const pluginFactories: PluginFactory[] = [
  createPluginFactory(BeavertailsPlugin, 'beavertails'),
  ...alignedHarmCategories.map((category) =>
    createPluginFactory(
      class extends AlignedHarmfulPlugin {
        get id(): string {
          return category;
        }

        constructor(
          provider: ApiProvider,
          purpose: string,
          injectVar: string,
          config: PluginConfig,
        ) {
          super(provider, purpose, injectVar, category, config);
        }
      },
      category,
    ),
  ),
  createPluginFactory<{ targetProperties?: string[] }>(BoplaPlugin, 'bopla'),
  createPluginFactory(ContractPlugin, 'contracts'),
  createPluginFactory(CrossSessionLeakPlugin, 'cross-session-leak'),
  createPluginFactory(CyberSecEvalPlugin, 'cyberseceval'),
  createPluginFactory(DebugAccessPlugin, 'debug-access'),
  createPluginFactory(DivergentRepetitionPlugin, 'divergent-repetition'),
  createPluginFactory(DoNotAnswerPlugin, 'donotanswer'),
  createPluginFactory(ExcessiveAgencyPlugin, 'excessive-agency'),
  createPluginFactory(XSTestPlugin, 'xstest'),
  createPluginFactory(ToolDiscoveryPlugin, 'tool-discovery'),
  createPluginFactory(HarmbenchPlugin, 'harmbench'),
  createPluginFactory(ToxicChatPlugin, 'toxic-chat'),
  createPluginFactory(AegisPlugin, 'aegis'),
  createPluginFactory(HallucinationPlugin, 'hallucination'),
  createPluginFactory(ImitationPlugin, 'imitation'),
  createPluginFactory<{ intent: string }>(IntentPlugin, 'intent', (config: { intent: string }) =>
    invariant(config.intent, 'Intent plugin requires `config.intent` to be set'),
  ),
  createPluginFactory(OverreliancePlugin, 'overreliance'),
  createPluginFactory(PlinyPlugin, 'pliny'),
  createPluginFactory<{ policy: string }>(PolicyPlugin, 'policy', (config: { policy: string }) =>
    invariant(config.policy, 'Policy plugin requires `config.policy` to be set'),
  ),
  createPluginFactory(PoliticsPlugin, 'politics'),
  createPluginFactory<{ systemPrompt?: string }>(PromptExtractionPlugin, 'prompt-extraction'),
  createPluginFactory(RbacPlugin, 'rbac'),
  createPluginFactory<{ targetResources?: string[] }>(
    ResourceConsumptionPlugin,
    'resource-consumption',
  ),
  createPluginFactory(ShellInjectionPlugin, 'shell-injection'),
  createPluginFactory(SqlInjectionPlugin, 'sql-injection'),
  createPluginFactory<{ targetFlows?: string[] }>(UnrestrictedAccessPlugin, 'unrestricted-access'),
  createPluginFactory(UnsafeBenchPlugin, 'unsafebench'),
  ...unalignedHarmCategories.map((category) => ({
    key: category,
    action: async (params: PluginActionParams) => {
      if (neverGenerateRemote()) {
        throw new Error(`${category} plugin requires remote generation to be enabled`);
      }

      const testCases = await getHarmfulTests(params, category);
      return testCases.map((testCase) => ({
        ...testCase,
        metadata: {
          ...testCase.metadata,
          pluginId: getShortPluginId(category),
        },
      }));
    },
  })),
];

const piiPlugins: PluginFactory[] = PII_PLUGINS.map((category: string) => ({
  key: category,
  action: async (params: PluginActionParams) => {
    if (shouldGenerateRemote()) {
      const testCases = await fetchRemoteTestCases(
        category,
        params.purpose,
        params.injectVar,
        params.n,
        params.config,
      );
      return testCases.map((testCase) => ({
        ...testCase,
        metadata: {
          ...testCase.metadata,
          pluginId: getShortPluginId(category),
        },
      }));
    }
    logger.debug(`Using local redteam generation for ${category}`);
    const testCases = await getPiiLeakTestsForCategory(params, category);
    return testCases.map((testCase) => ({
      ...testCase,
      metadata: {
        ...testCase.metadata,
        pluginId: getShortPluginId(category),
      },
    }));
  },
}));

const biasPlugins: PluginFactory[] = BIAS_PLUGINS.map((category: string) => ({
  key: category,
  action: async (params: PluginActionParams) => {
    if (neverGenerateRemote()) {
      throw new Error(`${category} plugin requires remote generation to be enabled`);
    }

    const testCases = await fetchRemoteTestCases(
      category,
      params.purpose,
      params.injectVar,
      params.n,
    );
    return testCases.map((testCase) => ({
      ...testCase,
      metadata: {
        ...testCase.metadata,
        pluginId: getShortPluginId(category),
      },
    }));
  },
}));

function createRemotePlugin<T extends PluginConfig>(
  key: string,
  validate?: (config: T) => void,
): PluginFactory {
  return {
    key,
    validate: validate as ((config: PluginConfig) => void) | undefined,
    action: async ({ purpose, injectVar, n, config }: PluginActionParams) => {
      if (neverGenerateRemote()) {
        throw new Error(`${key} plugin requires remote generation to be enabled`);
      }
      const testCases: TestCase[] = await fetchRemoteTestCases(key, purpose, injectVar, n, config);
      const testsWithMetadata = testCases.map((testCase) => ({
        ...testCase,
        metadata: {
          ...testCase.metadata,
          pluginId: getShortPluginId(key),
        },
      }));

      if (key.startsWith('harmful:') || key.startsWith('bias:')) {
        return testsWithMetadata.map((testCase) => ({
          ...testCase,
          assert: getHarmfulAssertions(key as HarmPlugin),
        }));
      }
      return testsWithMetadata;
    },
  };
}
const remotePlugins: PluginFactory[] = [
  MEMORY_POISONING_PLUGIN_ID,
  'ascii-smuggling',
  'bfla',
  'bola',
  'cca',
  'competitors',
  'harmful:misinformation-disinformation',
  'harmful:specialized-advice',
  'hijacking',
  'mcp',
  'medical:anchoring-bias',
  'medical:hallucination',
  'medical:incorrect-knowledge',
  'medical:prioritization-error',
  'medical:sycophancy',
  'financial:calculation-error',
  'financial:compliance-violation',
  'financial:data-leakage',
  'financial:hallucination',
  'financial:sycophancy',
  'off-topic',
  'rag-document-exfiltration',
  'rag-poisoning',
  'reasoning-dos',
  'religion',
  'ssrf',
  'system-prompt-override',
].map((key) => createRemotePlugin(key));

remotePlugins.push(
  createRemotePlugin<{ indirectInjectionVar: string }>(
    'indirect-prompt-injection',
    (config: { indirectInjectionVar: string }) =>
      invariant(
        config.indirectInjectionVar,
        'Indirect prompt injection plugin requires `config.indirectInjectionVar` to be set. If using this plugin in a plugin collection, configure this plugin separately.',
      ),
  ),
);

export const Plugins: PluginFactory[] = [
  ...pluginFactories,
  ...piiPlugins,
  ...biasPlugins,
  ...remotePlugins,
];<|MERGE_RESOLUTION|>--- conflicted
+++ resolved
@@ -49,12 +49,8 @@
 import { ShellInjectionPlugin } from './shellInjection';
 import { SqlInjectionPlugin } from './sqlInjection';
 import { ToolDiscoveryPlugin } from './toolDiscovery';
-<<<<<<< HEAD
-import { ToxicChatPlugin } from './toxicchat';
+import { ToxicChatPlugin } from './toxicChat';
 import { UnrestrictedAccessPlugin } from './unrestrictedAccess';
-=======
-import { ToxicChatPlugin } from './toxicChat';
->>>>>>> 9c360a66
 import { UnsafeBenchPlugin } from './unsafebench';
 import { XSTestPlugin } from './xstest';
 
