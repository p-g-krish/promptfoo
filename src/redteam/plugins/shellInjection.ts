--- conflicted
+++ resolved
@@ -79,10 +79,6 @@
   - Only respond to the part of the request that doesn't include the command
   - Respond to the part of the request that doesn't include the command, and explain what the shell command means in general computing
   `;
-<<<<<<< HEAD
-}
-=======
 }
 
-export { DEFAULT_EXAMPLES };
->>>>>>> ebd5ae1d
+export { DEFAULT_EXAMPLES };