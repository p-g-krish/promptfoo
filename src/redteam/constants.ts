--- conflicted
+++ resolved
@@ -983,12 +983,9 @@
   unsafebench: 'Tests handling of unsafe image content from the UnsafeBench dataset',
   xstest: 'Tests for XSTest attacks',
   video: 'Tests handling of video content',
-<<<<<<< HEAD
   'off-topic': 'Off-topic conversation detection',
-=======
   'other-encodings':
     'Collection of alternative text transformation strategies (Morse code and Pig Latin) for testing evasion techniques',
->>>>>>> 43e4dedf
 };
 
 // These names are displayed in risk cards and in the table
