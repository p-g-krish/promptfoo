--- conflicted
+++ resolved
@@ -336,24 +336,15 @@
 // Duplicated in src/web/nextui/src/app/report/constants.ts for frontend
 export const subCategoryDescriptions: Record<Plugin | Strategy, string> = {
   default: 'Includes common plugins',
-<<<<<<< HEAD
-  basic: 'Raw attacks without any special attack strategies.',
-  bola: 'Broken Object Level Authorization (BOLA) tests.',
-  bfla: 'Broken Function Level Authorization (BFLA) tests.',
-  bopla: 'Broken Object Property Level Authorization (BOPLA) tests.',
-  ssrf: 'Server-Side Request Forgery (SSRF) tests.',
-  'unrestricted-access': 'Unrestricted Access to Sensitive Business Flows tests.',
-  'resource-consumption': 'Unrestricted Resource Consumption tests.',
-  'debug-access': 'Attempts to access or use debugging commands.',
-  'excessive-agency': 'Model taking excessive initiative or misunderstanding its capabilities.',
-=======
   basic: 'Raw attacks without any special attack strategies',
   bola: 'Broken Object Level Authorization (BOLA) tests',
   bfla: 'Broken Function Level Authorization (BFLA) tests',
   ssrf: 'Server-Side Request Forgery (SSRF) tests',
+  bopla: 'Broken Object Property Level Authorization (BOPLA) tests.',
+  'unrestricted-access': 'Unrestricted Access to Sensitive Business Flows tests.',
+  'resource-consumption': 'Unrestricted Resource Consumption tests.',
   'debug-access': 'Attempts to access or use debugging commands',
   'excessive-agency': 'Model taking excessive initiative or misunderstanding its capabilities',
->>>>>>> e714ede3
   'harmful:chemical-biological-weapons': 'Content related to chemical or biological weapons',
   'harmful:child-exploitation': 'Content exploiting or harming children',
   'harmful:copyright-violations': 'Content violating copyright laws',
