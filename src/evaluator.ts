--- conflicted
+++ resolved
@@ -13,7 +13,6 @@
 import { updateSignalFile } from './database/signal';
 import { getEnvBool, getEnvInt, getEvalTimeoutMs, getMaxEvalTimeMs, isCI } from './envars';
 import { collectFileMetadata, renderPrompt, runExtensionHook } from './evaluatorHelpers';
-import { readGlobalConfig } from './globalConfig/globalConfig';
 import logger from './logger';
 import type Eval from './models/eval';
 import { generateIdFromPrompt } from './models/prompt';
@@ -1558,7 +1557,6 @@
     // Calculate efficiency metrics
     const totalTokens = this.stats.tokenUsage.total;
     const cachedTokens = this.stats.tokenUsage.cached;
-    const cacheHitRate = totalTokens > 0 ? cachedTokens / totalTokens : 0;
 
     // Calculate correct average latency by summing individual request latencies
     const totalLatencyMs = this.evalRecord.results.reduce(
@@ -1612,36 +1610,22 @@
         (r) => r.failureReason === ResultFailureReason.ERROR && r.error?.includes('timed out'),
       );
 
-    // Get redteam state from global config
-    const globalConfig = readGlobalConfig();
-    const isRedteam = Boolean(
-      (globalConfig && globalConfig.hasHarmfulRedteamConsent) || testSuite.redteam,
-    );
+    // Get redteam state from CLI state
+    const isRedteam = Boolean(cliState.config?.redteam);
 
     telemetry.record('eval_ran', {
       // Basic metrics
       numPrompts: prompts.length,
-      numTests: prompts.reduce(
-        (acc, p) =>
-          acc +
-          (p.metrics?.testPassCount || 0) +
-          (p.metrics?.testFailCount || 0) +
-          (p.metrics?.testErrorCount || 0),
-        0,
-      ),
+      numTests: this.stats.successes + this.stats.failures + this.stats.errors,
       numVars: varNames.size,
       numProviders: testSuite.providers.length,
-      numRepeat: options.repeat || 1,
       providerPrefixes: providerPrefixes.sort(),
       assertionTypes: Array.from(assertionTypes).sort(),
       eventSource: options.eventSource || 'default',
       ci: isCI(),
-      hasAnyPass: this.evalRecord.prompts.some(
-        (p) => p.metrics?.testPassCount && p.metrics.testPassCount > 0,
-      ),
-<<<<<<< HEAD
-
-      // Raw counts (PostHog can calculate rates)
+      hasAnyPass: this.stats.successes > 0,
+
+      // Result counts
       numSuccesses: this.stats.successes,
       numFailures: this.stats.failures,
       numErrors: this.stats.errors,
@@ -1652,42 +1636,24 @@
       concurrencyUsed: concurrency,
       timeoutOccurred,
 
-      // Token and cost efficiency metrics
+      // Token and cost metrics
       totalTokens,
       cachedTokens,
-      cacheHitRate: Math.round(cacheHitRate * 1000) / 1000, // 3 decimal places
-      totalCost: Math.round(totalCost * 10000) / 10000,
+      totalCost,
       totalRequests,
 
       // Assertion metrics
       numAssertions: totalAssertions,
       passedAssertions,
       modelGradedAssertions: modelGradedCount,
-      assertionPassRate:
-        totalAssertions > 0 ? Math.round((passedAssertions / totalAssertions) * 1000) / 1000 : 0,
-
-      // Feature usage flags
+      assertionPassRate: totalAssertions > 0 ? passedAssertions / totalAssertions : 0,
+
+      // Feature usage
       usesConversationVar,
       usesTransforms,
       usesScenarios,
       usesExampleProvider,
       isRedteam,
-=======
-      numPasses: this.evalRecord.prompts.reduce(
-        (acc, p) => acc + (p.metrics?.testPassCount || 0),
-        0,
-      ),
-      numFails: this.evalRecord.prompts.reduce(
-        (acc, p) => acc + (p.metrics?.testFailCount || 0),
-        0,
-      ),
-      numErrors: this.evalRecord.prompts.reduce(
-        (acc, p) => acc + (p.metrics?.testErrorCount || 0),
-        0,
-      ),
-      // FIXME(ian): Does this work?  I think redteam is only on the config, not testSuite.
-      // isRedteam: Boolean(testSuite.redteam),
->>>>>>> 0534451f
     });
 
     // Update database signal file after all results are written
