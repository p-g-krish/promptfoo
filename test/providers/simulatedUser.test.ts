import { SimulatedUser } from '../../src/providers/simulatedUser';
import type { ApiProvider } from '../../src/types';
import * as timeUtils from '../../src/util/time';

jest.mock('../../src/util/time', () => ({
  sleep: jest.fn().mockResolvedValue(undefined),
}));

jest.mock('../../src/fetch');

// Mock PromptfooSimulatedUserProvider
const mockUserProviderCallApi = jest.fn().mockResolvedValue({ output: 'user response' });
jest.mock('../../src/providers/promptfoo', () => {
  return {
    PromptfooSimulatedUserProvider: jest.fn().mockImplementation(() => ({
      callApi: mockUserProviderCallApi,
      id: jest.fn().mockReturnValue('mock-user-provider'),
      options: {},
    })),
  };
});

describe('SimulatedUser', () => {
  let simulatedUser: SimulatedUser;
  let originalProvider: ApiProvider;

  beforeEach(() => {
    mockUserProviderCallApi.mockClear();
    mockUserProviderCallApi.mockResolvedValue({ output: 'user response' });

    originalProvider = {
      id: () => 'test-agent',
      callApi: jest.fn().mockImplementation(async () => ({
        output: 'agent response',
        tokenUsage: { numRequests: 1 },
      })),
    };

    simulatedUser = new SimulatedUser({
      id: 'test-agent',
      config: {
        instructions: 'test instructions',
        maxTurns: 2,
      },
    });

    jest.clearAllMocks();
  });

  describe('id()', () => {
    it('should return the identifier', () => {
      expect(simulatedUser.id()).toBe('test-agent');
    });

    it('should use label as fallback identifier', () => {
      const userWithLabel = new SimulatedUser({
        label: 'label-agent',
        config: {},
      });
      expect(userWithLabel.id()).toBe('label-agent');
    });

    it('should use default identifier if no id or label provided', () => {
      const userWithoutId = new SimulatedUser({ config: {} });
      expect(userWithoutId.id()).toBe('agent-provider');
    });
  });

  describe('callApi()', () => {
    it('should simulate conversation between user and agent', async () => {
      const result = await simulatedUser.callApi('test prompt', {
        originalProvider,
        vars: { instructions: 'test instructions' },
        prompt: { raw: 'test', display: 'test', label: 'test' },
      });

      expect(result.output).toBeDefined();
      expect(result.output).toContain('User:');
      expect(result.output).toContain('Assistant:');
      expect(result.tokenUsage?.numRequests).toBe(2);
<<<<<<< HEAD
      expect(originalProvider.callApi).toHaveBeenCalledTimes(2);
=======
      expect(originalProvider.callApi).toHaveBeenCalledWith(
        expect.stringContaining('[{"role":"system","content":"test prompt"}'),
        expect.objectContaining({
          vars: expect.objectContaining({
            instructions: 'test instructions',
          }),
        }),
      );
>>>>>>> 39bb0239
      expect(timeUtils.sleep).not.toHaveBeenCalled();
    });

    it('should respect maxTurns configuration', async () => {
      const userWithMaxTurns = new SimulatedUser({
        config: {
          instructions: 'test instructions',
          maxTurns: 1,
        },
      });

      const result = await userWithMaxTurns.callApi('test prompt', {
        originalProvider,
        vars: { instructions: 'test instructions' },
        prompt: { raw: 'test', display: 'test', label: 'test' },
      });

      const messageCount = result.output?.split('---').length;
      expect(messageCount).toBe(2);
<<<<<<< HEAD
      expect(originalProvider.callApi).toHaveBeenCalledTimes(1);
=======
      expect(originalProvider.callApi).toHaveBeenCalledWith(
        expect.stringContaining('[{"role":"system","content":"test prompt"}'),
        expect.objectContaining({
          vars: expect.objectContaining({
            instructions: 'test instructions',
          }),
        }),
      );
>>>>>>> 39bb0239
      expect(timeUtils.sleep).not.toHaveBeenCalled();
    });

    it('should stop conversation when ###STOP### is received', async () => {
      // Set up an initial message exchange to have some conversation history
      // First call is regular exchange
      const mockedCallApi = jest.mocked(originalProvider.callApi);
      mockedCallApi.mockImplementationOnce(async () => ({
        output: 'initial agent response',
        tokenUsage: { numRequests: 1 },
      }));

      // Second call returns stop command
      mockUserProviderCallApi
        .mockResolvedValueOnce({ output: 'initial user response' }) // First user response
        .mockResolvedValueOnce({ output: 'stopping now ###STOP###' }); // Second user response with STOP

      const result = await simulatedUser.callApi('test prompt', {
        originalProvider,
        vars: { instructions: 'test instructions' },
        prompt: { raw: 'test', display: 'test', label: 'test' },
      });

      expect(result.output).not.toContain('stopping now ###STOP###');
      // The original provider should be called once for the first exchange
      expect(originalProvider.callApi).toHaveBeenCalledTimes(1);
      expect(timeUtils.sleep).not.toHaveBeenCalled();
    });

    it('should throw error if originalProvider is not provided', async () => {
      await expect(
        simulatedUser.callApi('test', {
          vars: {},
          prompt: { raw: 'test', display: 'test', label: 'test' },
        }),
      ).rejects.toThrow('Expected originalProvider to be set');
    });

    it('should pass context with vars to the target provider', async () => {
      const testContext = {
        originalProvider,
        vars: {
          workflow_id: '123-workflow',
          session_id: '123-session',
          instructions: 'test instructions',
        },
        prompt: { raw: 'test', display: 'test', label: 'test' },
      };

      const result = await simulatedUser.callApi('test prompt', testContext);

      expect(result.output).toBeDefined();
      expect(originalProvider.callApi).toHaveBeenCalledWith(
        expect.stringContaining('[{"role":"system","content":"test prompt"}'),
        expect.objectContaining({
          vars: expect.objectContaining({
            workflow_id: '123-workflow',
            session_id: '123-session',
            instructions: 'test instructions',
          }),
        }),
      );
    });

    it('should handle provider delay', async () => {
      const providerWithDelay = {
        ...originalProvider,
        delay: 100,
      };

      const result = await simulatedUser.callApi(
        'test prompt',
        {
          originalProvider: providerWithDelay,
          vars: { instructions: 'test instructions' },
          prompt: { raw: 'test', display: 'test', label: 'test' },
        },
        { includeLogProbs: false },
      );

      expect(result.output).toBeDefined();
<<<<<<< HEAD
      expect(providerWithDelay.callApi).toHaveBeenCalledTimes(2);
=======
      expect(providerWithDelay.callApi).toHaveBeenCalledWith(
        expect.stringContaining('[{"role":"system","content":"test prompt"}'),
        expect.objectContaining({
          vars: expect.objectContaining({
            instructions: 'test instructions',
          }),
        }),
      );
>>>>>>> 39bb0239
      expect(timeUtils.sleep).toHaveBeenCalledWith(100);
    });
  });

  describe('toString()', () => {
    it('should return correct string representation', () => {
      expect(simulatedUser.toString()).toBe('AgentProvider');
    });
  });
});<|MERGE_RESOLUTION|>--- conflicted
+++ resolved
@@ -78,18 +78,7 @@
       expect(result.output).toContain('User:');
       expect(result.output).toContain('Assistant:');
       expect(result.tokenUsage?.numRequests).toBe(2);
-<<<<<<< HEAD
       expect(originalProvider.callApi).toHaveBeenCalledTimes(2);
-=======
-      expect(originalProvider.callApi).toHaveBeenCalledWith(
-        expect.stringContaining('[{"role":"system","content":"test prompt"}'),
-        expect.objectContaining({
-          vars: expect.objectContaining({
-            instructions: 'test instructions',
-          }),
-        }),
-      );
->>>>>>> 39bb0239
       expect(timeUtils.sleep).not.toHaveBeenCalled();
     });
 
@@ -109,18 +98,7 @@
 
       const messageCount = result.output?.split('---').length;
       expect(messageCount).toBe(2);
-<<<<<<< HEAD
       expect(originalProvider.callApi).toHaveBeenCalledTimes(1);
-=======
-      expect(originalProvider.callApi).toHaveBeenCalledWith(
-        expect.stringContaining('[{"role":"system","content":"test prompt"}'),
-        expect.objectContaining({
-          vars: expect.objectContaining({
-            instructions: 'test instructions',
-          }),
-        }),
-      );
->>>>>>> 39bb0239
       expect(timeUtils.sleep).not.toHaveBeenCalled();
     });
 
@@ -202,18 +180,7 @@
       );
 
       expect(result.output).toBeDefined();
-<<<<<<< HEAD
       expect(providerWithDelay.callApi).toHaveBeenCalledTimes(2);
-=======
-      expect(providerWithDelay.callApi).toHaveBeenCalledWith(
-        expect.stringContaining('[{"role":"system","content":"test prompt"}'),
-        expect.objectContaining({
-          vars: expect.objectContaining({
-            instructions: 'test instructions',
-          }),
-        }),
-      );
->>>>>>> 39bb0239
       expect(timeUtils.sleep).toHaveBeenCalledWith(100);
     });
   });
