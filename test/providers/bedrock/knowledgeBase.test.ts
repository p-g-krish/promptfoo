--- conflicted
+++ resolved
@@ -38,14 +38,6 @@
   beforeEach(() => {
     jest.clearAllMocks();
     delete process.env.AWS_BEDROCK_MAX_RETRIES;
-<<<<<<< HEAD
-    delete process.env.HTTP_PROXY;
-    delete process.env.HTTPS_PROXY;
-    delete process.env.http_proxy;
-    delete process.env.https_proxy;
-    delete process.env.npm_config_http_proxy;
-    delete process.env.npm_config_https_proxy;
-=======
     delete process.env.HTTPS_PROXY;
     delete process.env.https_proxy;
     delete process.env.HTTP_PROXY;
@@ -54,7 +46,6 @@
     delete process.env.npm_config_http_proxy;
     delete process.env.npm_config_proxy;
     delete process.env.all_proxy;
->>>>>>> 297af827
   });
 
   afterEach(() => {
