--- conflicted
+++ resolved
@@ -117,11 +117,8 @@
     delete process.env.http_proxy;
     delete process.env.npm_config_https_proxy;
     delete process.env.npm_config_http_proxy;
-<<<<<<< HEAD
-=======
     delete process.env.npm_config_proxy;
     delete process.env.all_proxy;
->>>>>>> 297af827
   });
 
   afterEach(() => {
@@ -937,13 +934,8 @@
     delete process.env.http_proxy;
     delete process.env.npm_config_https_proxy;
     delete process.env.npm_config_http_proxy;
-<<<<<<< HEAD
-=======
     delete process.env.npm_config_proxy;
     delete process.env.all_proxy;
->>>>>>> 297af827
-    delete process.env.NO_PROXY;
-    delete process.env.no_proxy;
   });
 
   afterEach(() => {
@@ -953,13 +945,8 @@
     delete process.env.http_proxy;
     delete process.env.npm_config_https_proxy;
     delete process.env.npm_config_http_proxy;
-<<<<<<< HEAD
-=======
     delete process.env.npm_config_proxy;
     delete process.env.all_proxy;
->>>>>>> 297af827
-    delete process.env.NO_PROXY;
-    delete process.env.no_proxy;
     jest.resetAllMocks();
   });
 
