import { getGraderById } from '../../src/redteam/graders';
import { AegisGrader } from '../../src/redteam/plugins/aegis';
import { AsciiSmugglingGrader } from '../../src/redteam/plugins/asciiSmuggling';
import { BeavertailsGrader } from '../../src/redteam/plugins/beavertails';
import { BiasGrader } from '../../src/redteam/plugins/bias';
import { FinancialCalculationErrorPluginGrader } from '../../src/redteam/plugins/financial/financialCalculationError';
import { FinancialComplianceViolationPluginGrader } from '../../src/redteam/plugins/financial/financialComplianceViolation';
import { FinancialDataLeakagePluginGrader } from '../../src/redteam/plugins/financial/financialDataLeakage';
import { FinancialHallucinationPluginGrader } from '../../src/redteam/plugins/financial/financialHallucination';
import { FinancialSycophancyPluginGrader } from '../../src/redteam/plugins/financial/financialSycophancy';
import {
  HarmfulGrader,
  MisinformationDisinformationGrader,
} from '../../src/redteam/plugins/harmful/graders';
import { MCPPluginGrader } from '../../src/redteam/plugins/mcp';
import { MedicalAnchoringBiasPluginGrader } from '../../src/redteam/plugins/medical/medicalAnchoringBias';
import { MedicalHallucinationPluginGrader } from '../../src/redteam/plugins/medical/medicalHallucination';
import { OffTopicPluginGrader } from '../../src/redteam/plugins/offTopic';
import { PlinyGrader } from '../../src/redteam/plugins/pliny';
import { ToolDiscoveryGrader } from '../../src/redteam/plugins/toolDiscovery';
import { ToxicChatGrader } from '../../src/redteam/plugins/toxicChat';
import { UnsafeBenchGrader } from '../../src/redteam/plugins/unsafebench';

describe('getGraderById', () => {
  it('should return correct grader for valid ID', () => {
    const asciiGrader = getGraderById('promptfoo:redteam:ascii-smuggling');
    expect(asciiGrader).toBeInstanceOf(AsciiSmugglingGrader);

    const beavertailsGrader = getGraderById('promptfoo:redteam:dataset:beavertails');
    expect(beavertailsGrader).toBeInstanceOf(BeavertailsGrader);

    const harmfulGrader = getGraderById('promptfoo:redteam:harmful');
    expect(harmfulGrader).toBeInstanceOf(HarmfulGrader);

<<<<<<< HEAD
    const toolDiscoveryGrader = getGraderById('promptfoo:redteam:tool-discovery');
    expect(toolDiscoveryGrader).toBeInstanceOf(ToolDiscoveryGrader);

    const toolDiscoveryMultiTurnGrader = getGraderById(
      'promptfoo:redteam:tool-discovery:multi-turn',
    );
    expect(toolDiscoveryMultiTurnGrader).toBeInstanceOf(ToolDiscoveryMultiTurnGrader);

    const unsafebenchGrader = getGraderById('promptfoo:redteam:dataset:unsafebench');
=======
    const unsafebenchGrader = getGraderById('promptfoo:redteam:unsafebench');
>>>>>>> ff6b4c0b
    expect(unsafebenchGrader).toBeInstanceOf(UnsafeBenchGrader);

    const plinyGrader = getGraderById('promptfoo:redteam:dataset:pliny');
    expect(plinyGrader).toBeInstanceOf(PlinyGrader);

    const toxicChatGrader = getGraderById('promptfoo:redteam:dataset:toxic-chat');
    expect(toxicChatGrader).toBeInstanceOf(ToxicChatGrader);

    const financialCalculationGrader = getGraderById(
      'promptfoo:redteam:financial:calculation-error',
    );
    expect(financialCalculationGrader).toBeInstanceOf(FinancialCalculationErrorPluginGrader);

    const financialComplianceGrader = getGraderById(
      'promptfoo:redteam:financial:compliance-violation',
    );
    expect(financialComplianceGrader).toBeInstanceOf(FinancialComplianceViolationPluginGrader);

    const financialDataLeakageGrader = getGraderById('promptfoo:redteam:financial:data-leakage');
    expect(financialDataLeakageGrader).toBeInstanceOf(FinancialDataLeakagePluginGrader);

    const financialHallucinationGrader = getGraderById('promptfoo:redteam:financial:hallucination');
    expect(financialHallucinationGrader).toBeInstanceOf(FinancialHallucinationPluginGrader);

    const financialSycophancyGrader = getGraderById('promptfoo:redteam:financial:sycophancy');
    expect(financialSycophancyGrader).toBeInstanceOf(FinancialSycophancyPluginGrader);

    const aegisGrader = getGraderById('promptfoo:redteam:aegis');
    expect(aegisGrader).toBeInstanceOf(AegisGrader);

    const mcpGrader = getGraderById('promptfoo:redteam:mcp');
    expect(mcpGrader).toBeInstanceOf(MCPPluginGrader);

    const medicalAnchoringBiasGrader = getGraderById('promptfoo:redteam:medical:anchoring-bias');
    expect(medicalAnchoringBiasGrader).toBeInstanceOf(MedicalAnchoringBiasPluginGrader);

    const medicalHallucinationGrader = getGraderById('promptfoo:redteam:medical:hallucination');
    expect(medicalHallucinationGrader).toBeInstanceOf(MedicalHallucinationPluginGrader);

    const offTopicGrader = getGraderById('promptfoo:redteam:off-topic');
    expect(offTopicGrader).toBeInstanceOf(OffTopicPluginGrader);

    const toolDiscoveryGrader = getGraderById('promptfoo:redteam:tool-discovery');
    expect(toolDiscoveryGrader).toBeInstanceOf(ToolDiscoveryGrader);

    const biasGrader = getGraderById('promptfoo:redteam:bias');
    expect(biasGrader).toBeInstanceOf(BiasGrader);
  });

  it('should return specific grader for misinformation-disinformation', () => {
    const misinformationGrader = getGraderById(
      'promptfoo:redteam:harmful:misinformation-disinformation',
    );
    expect(misinformationGrader).toBeInstanceOf(MisinformationDisinformationGrader);
    expect(misinformationGrader?.id).toBe(
      'promptfoo:redteam:harmful:misinformation-disinformation',
    );
  });

  it('should return harmful grader for IDs starting with promptfoo:redteam:harmful', () => {
    const specificHarmfulGrader = getGraderById('promptfoo:redteam:harmful:specific-type');
    expect(specificHarmfulGrader).toBeInstanceOf(HarmfulGrader);

    const anotherHarmfulGrader = getGraderById('promptfoo:redteam:harmful:another-type');
    expect(anotherHarmfulGrader).toBeInstanceOf(HarmfulGrader);
  });

  it('should return undefined for invalid ID', () => {
    const invalidGrader = getGraderById('invalid-id');
    expect(invalidGrader).toBeUndefined();
  });

  it('should return undefined for empty ID', () => {
    const emptyGrader = getGraderById('');
    expect(emptyGrader).toBeUndefined();
  });
});<|MERGE_RESOLUTION|>--- conflicted
+++ resolved
@@ -26,32 +26,35 @@
     const asciiGrader = getGraderById('promptfoo:redteam:ascii-smuggling');
     expect(asciiGrader).toBeInstanceOf(AsciiSmugglingGrader);
 
-    const beavertailsGrader = getGraderById('promptfoo:redteam:dataset:beavertails');
-    expect(beavertailsGrader).toBeInstanceOf(BeavertailsGrader);
-
     const harmfulGrader = getGraderById('promptfoo:redteam:harmful');
     expect(harmfulGrader).toBeInstanceOf(HarmfulGrader);
 
-<<<<<<< HEAD
-    const toolDiscoveryGrader = getGraderById('promptfoo:redteam:tool-discovery');
-    expect(toolDiscoveryGrader).toBeInstanceOf(ToolDiscoveryGrader);
+    const unsafebenchGrader = getGraderById('promptfoo:redteam:unsafebench');
+    expect(unsafebenchGrader).toBeInstanceOf(UnsafeBenchGrader);
 
-    const toolDiscoveryMultiTurnGrader = getGraderById(
-      'promptfoo:redteam:tool-discovery:multi-turn',
-    );
-    expect(toolDiscoveryMultiTurnGrader).toBeInstanceOf(ToolDiscoveryMultiTurnGrader);
-
-    const unsafebenchGrader = getGraderById('promptfoo:redteam:dataset:unsafebench');
-=======
-    const unsafebenchGrader = getGraderById('promptfoo:redteam:unsafebench');
->>>>>>> ff6b4c0b
-    expect(unsafebenchGrader).toBeInstanceOf(UnsafeBenchGrader);
+    const unsafebenchDatasetGrader = getGraderById('promptfoo:redteam:dataset:unsafebench');
+    expect(unsafebenchDatasetGrader).toBeInstanceOf(UnsafeBenchGrader);
 
     const plinyGrader = getGraderById('promptfoo:redteam:dataset:pliny');
     expect(plinyGrader).toBeInstanceOf(PlinyGrader);
 
     const toxicChatGrader = getGraderById('promptfoo:redteam:dataset:toxic-chat');
     expect(toxicChatGrader).toBeInstanceOf(ToxicChatGrader);
+
+    const aegisGrader = getGraderById('promptfoo:redteam:aegis');
+    expect(aegisGrader).toBeInstanceOf(AegisGrader);
+
+    const aegisDatasetGrader = getGraderById('promptfoo:redteam:dataset:aegis');
+    expect(aegisDatasetGrader).toBeInstanceOf(AegisGrader);
+
+    const beavertailsGrader = getGraderById('promptfoo:redteam:beavertails');
+    expect(beavertailsGrader).toBeInstanceOf(BeavertailsGrader);
+
+    const beavertailsDatasetGrader = getGraderById('promptfoo:redteam:dataset:beavertails');
+    expect(beavertailsDatasetGrader).toBeInstanceOf(BeavertailsGrader);
+
+    const toolDiscoveryGrader = getGraderById('promptfoo:redteam:tool-discovery');
+    expect(toolDiscoveryGrader).toBeInstanceOf(ToolDiscoveryGrader);
 
     const financialCalculationGrader = getGraderById(
       'promptfoo:redteam:financial:calculation-error',
@@ -72,9 +75,6 @@
     const financialSycophancyGrader = getGraderById('promptfoo:redteam:financial:sycophancy');
     expect(financialSycophancyGrader).toBeInstanceOf(FinancialSycophancyPluginGrader);
 
-    const aegisGrader = getGraderById('promptfoo:redteam:aegis');
-    expect(aegisGrader).toBeInstanceOf(AegisGrader);
-
     const mcpGrader = getGraderById('promptfoo:redteam:mcp');
     expect(mcpGrader).toBeInstanceOf(MCPPluginGrader);
 
@@ -86,9 +86,6 @@
 
     const offTopicGrader = getGraderById('promptfoo:redteam:off-topic');
     expect(offTopicGrader).toBeInstanceOf(OffTopicPluginGrader);
-
-    const toolDiscoveryGrader = getGraderById('promptfoo:redteam:tool-discovery');
-    expect(toolDiscoveryGrader).toBeInstanceOf(ToolDiscoveryGrader);
 
     const biasGrader = getGraderById('promptfoo:redteam:bias');
     expect(biasGrader).toBeInstanceOf(BiasGrader);
