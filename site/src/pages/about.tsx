import React from 'react';
import Link from '@docusaurus/Link';
import { useColorMode } from '@docusaurus/theme-common';
import Avatar from '@mui/material/Avatar';
import Box from '@mui/material/Box';
import Container from '@mui/material/Container';
import Divider from '@mui/material/Divider';
import Grid from '@mui/material/Grid2';
import Typography from '@mui/material/Typography';
import { createTheme, ThemeProvider } from '@mui/material/styles';
import Layout from '@theme/Layout';

const AboutPageContent = () => {
  const { colorMode } = useColorMode();

  const theme = React.useMemo(
    () =>
      createTheme({
        palette: {
          mode: colorMode === 'dark' ? 'dark' : 'light',
        },
      }),
    [colorMode],
  );

  return (
    <ThemeProvider theme={theme}>
      <Container maxWidth="lg">
        <Box py={8}>
          <Typography variant="h2" component="h2" align="center" gutterBottom fontWeight="bold">
            Securing the Future of AI
          </Typography>
          <Typography variant="h5" component="h2" align="center" color="text.secondary" paragraph>
            Promptfoo helps developers and enterprises build secure, reliable AI applications.
          </Typography>
        </Box>

        <Box mb={8}>
          <Grid container spacing={4}>
            <Grid size={{ xs: 12, md: 6 }}>
              <Typography variant="h4" component="h3" gutterBottom fontWeight="medium">
                About Us
              </Typography>
              <Typography variant="body1" paragraph>
                We are security and engineering practitioners who have scaled generative AI products
                to hundreds of millions of users. We're building the tools that we wished we had
                when we were on the front lines.
              </Typography>
              <Typography variant="body1" paragraph>
                Based in San Mateo, California, we're backed by Andreessen Horowitz and top leaders
                in the technology and security industries.
              </Typography>
            </Grid>
            <Grid size={{ xs: 12, md: 6 }}>
              <Box display="flex" justifyContent="center" alignItems="center" height="100%">
                <img
                  src="/img/logo-panda.svg"
                  alt="Promptfoo Logo"
                  style={{ maxWidth: '100%', maxHeight: '150px', height: 'auto' }}
                />
              </Box>
            </Grid>
          </Grid>
        </Box>

        <Divider sx={{ my: 8 }} />

        <Box mb={8}>
          <Typography variant="h4" component="h3" align="center" mb={8} fontWeight="medium">
            Meet the team
          </Typography>
          <Grid container spacing={4} justifyContent="center">
            {[
              {
                name: 'Ian Webster',
                title: 'CEO & Co-founder',
                image: '/img/team/ian.jpeg',
                bio: 'Ian previously led LLM engineering and developer platform teams at Discord, scaling AI products to 200M users while maintaining rigorous safety, security, and policy standards.',
              },
              {
                name: "Michael D'Angelo",
                title: 'CTO & Co-founder',
                image: '/img/team/michael.jpeg',
                bio: 'Michael brings extensive experience in AI and engineering leadership. As the former VP of Engineering and Head of AI at Smile Identity, he has a track record of scaling ML solutions to serve over 100 million people across hundreds of enterprises.',
              },
              {
                name: 'Steve Klein',
                title: 'Staff Engineer',
                image: '/img/team/steve.jpeg',
                bio: `Steve brings decades of expertise in engineering, product, and cybersecurity. He has led technical and product teams, and conducted pentests at companies like Microsoft, Shopify, Intercom, and PwC. Most recently he was scaling AI products at Discord.`,
              },
              {
                name: 'Matthew Bou',
                title: 'Enterprise GTM Lead',
                image: '/img/team/matt.jpeg',
                bio: "Matt's a three-time founding sales team member with a track record of building GTM from scratch. He's helped startups land and grow Fortune 500 accounts, leading to three exits. At Promptfoo, he leads enterprise sales, helping teams accelerate and secure LLMs.",
              },
              {
                name: 'Vanessa Sauter',
                title: 'Principal Solutions Architect',
                image: '/img/team/vanessa.jpeg',
                bio: 'Vanessa led hundreds of security and privacy reviews for customers at Gong. She has also pentested dozens of enterprises and launched hundreds of bug bounty programs for a leading crowdsourced security company and is published in Forbes, Lawfare, and Dark Reading.',
              },
              {
                name: 'Guangshuo Zang',
                title: 'Staff Engineer',
                image: '/img/team/shuo.jpeg',
                bio: 'Guangshuo brings technical expertise from Meta, ChipperCash, and Smile Identity. Specializes in GenAI systems, product engineering, and building scalable client solutions.',
              },
              {
                name: 'Faizan Minhas',
                title: 'Senior Engineer',
                image: '/img/team/faizan.jpeg',
                bio: 'Faizan brings a wealth of experience in building products across a range of industries. He has led and contributed to projects at companies like Faire, Intercom, and a range of startups.',
              },
              {
                name: 'Will Holley',
                title: 'Senior Engineer',
                image: '/img/team/will.jpg',
                bio: 'Will has a passion for building secure and reliable systems. He brings experience leading teams that develop AI for the financial services industry.',
              },
              {
<<<<<<< HEAD
                name: 'Ben Shipley',
                title: 'GTM',
                image: '/img/team/ben.jpeg',
                bio: 'Over 10 years solving problems for great companies and working with great teams (Amplitude, Applied Intuition, Windsurf). Excited to connect and see how we can help you at Promptfoo.',
=======
                name: 'Asmi Gulati',
                title: 'AI Red Team',
                image: '/img/team/asmi.jpeg',
                bio: 'Asmi specializes in prompt hacking and develops educational content for Promptfoo. In her free time she maintains https://aisimplyexplained.com/',
>>>>>>> b8497202
              },
            ].map((leader) => (
              <Grid size={{ xs: 12, sm: 6, md: 4 }} key={leader.name}>
                <Box textAlign="center">
                  <Avatar
                    alt={leader.name}
                    src={leader.image}
                    sx={{ width: 150, height: 150, margin: '0 auto 1rem' }}
                  />
                  <Typography variant="h6" component="h4" gutterBottom fontWeight="medium">
                    {leader.name}
                  </Typography>
                  <Typography variant="subtitle1" color="text.secondary" gutterBottom>
                    {leader.title}
                  </Typography>
                  <Typography variant="body2">{leader.bio}</Typography>
                </Box>
              </Grid>
            ))}
          </Grid>
        </Box>

        <Divider sx={{ my: 8 }} />

        <Box mb={8}>
          <Typography variant="h4" component="h3" align="center" fontWeight="medium" mb={4}>
            Backed by Industry Leaders
          </Typography>
          <Typography variant="body1" align="center" paragraph mb={8}>
            We're honored to have the support of top investors and industry experts who share our
            vision for open-source, application-focused AI security.
          </Typography>
          <Grid container spacing={4} justifyContent="center">
            {[
              {
                name: 'Zane Lackey',
                image: '/img/team/zane.jpeg',
                description: 'General Partner, Andreessen Horowitz\nFounder, Signal Sciences',
              },
              {
                name: 'Joel de la Garza',
                image: '/img/team/joel.jpeg',
                description: 'Investment Partner, Andreessen Horowitz\nCISO, Box',
              },
              {
                name: 'Tobi Lutke',
                image: '/img/team/tobi.jpeg',
                description: 'CEO, Shopify',
              },
              {
                name: 'Stanislav Vishnevskiy',
                image: '/img/team/stan.jpeg',
                description: 'CTO, Discord',
              },
              {
                name: 'Frederic Kerrest',
                image: '/img/team/frederic.jpeg',
                description: 'Vice-Chairman & Co-Founder, Okta',
              },
              {
                name: 'Adam Ely',
                image: '/img/team/adam.jpeg',
                description: 'EVP, Head of Digital Products, Fidelity\nCISO, Fidelity',
              },
            ].map((investor) => (
              <Grid size={{ xs: 12, sm: 6, md: 4 }} key={investor.name}>
                <Box textAlign="center">
                  <Avatar
                    alt={investor.name}
                    src={investor.image}
                    sx={{ width: 120, height: 120, margin: '0 auto 1rem' }}
                  />
                  <Typography variant="h6" component="h4" gutterBottom fontWeight="medium">
                    {investor.name}
                  </Typography>
                  <Typography
                    variant="body2"
                    color="text.secondary"
                    sx={{
                      whiteSpace: 'pre-line',
                    }}
                  >
                    {investor.description}
                  </Typography>
                </Box>
              </Grid>
            ))}
          </Grid>
        </Box>

        <Divider sx={{ my: 8 }} />

        <Box mb={8}>
          <Typography variant="h4" component="h3" align="center" gutterBottom fontWeight="medium">
            An Incredible Open Source Community
          </Typography>
          <Typography variant="body1" paragraph align="center">
            Promptfoo is proud to be supported by a vibrant community of over 150 open source
            contributors.
          </Typography>
          <Box display="flex" justifyContent="center" mt={4}>
            <a href="https://github.com/promptfoo/promptfoo/graphs/contributors">
              <img
                src="https://contrib.rocks/image?repo=promptfoo/promptfoo"
                alt="Promptfoo Contributors"
              />
            </a>
          </Box>
        </Box>

        <Box textAlign="center" mb={8}>
          <Typography variant="h4" component="h3" gutterBottom fontWeight="medium">
            Ready to Secure Your AI Applications?
          </Typography>
          <Typography variant="body1" paragraph>
            Join leading enterprises who trust Promptfoo to fortify their AI applications.
          </Typography>
          <Link className="button button--primary button--lg" to="/contact/">
            Get in Touch
          </Link>
        </Box>
      </Container>
    </ThemeProvider>
  );
};

const AboutPage = () => {
  return (
    <Layout
      title="About Promptfoo | AI Security Experts"
      description="Learn about Promptfoo's mission to secure AI applications and our team of industry veterans."
    >
      <AboutPageContent />
    </Layout>
  );
};

export default AboutPage;<|MERGE_RESOLUTION|>--- conflicted
+++ resolved
@@ -96,6 +96,12 @@
                 bio: "Matt's a three-time founding sales team member with a track record of building GTM from scratch. He's helped startups land and grow Fortune 500 accounts, leading to three exits. At Promptfoo, he leads enterprise sales, helping teams accelerate and secure LLMs.",
               },
               {
+                name: 'Ben Shipley',
+                title: 'Enterprise GTM Lead',
+                image: '/img/team/ben.jpeg',
+                bio: 'Ben brings go-to-market expertise as an early GTM hire at multiple high-growth startups including Windsurf, Applied Intuition, and Amplitude. He specializes in building strategic relationships and helping enterprises implement and secure their AI solutions.',
+              },
+              {
                 name: 'Vanessa Sauter',
                 title: 'Principal Solutions Architect',
                 image: '/img/team/vanessa.jpeg',
@@ -120,17 +126,10 @@
                 bio: 'Will has a passion for building secure and reliable systems. He brings experience leading teams that develop AI for the financial services industry.',
               },
               {
-<<<<<<< HEAD
-                name: 'Ben Shipley',
-                title: 'GTM',
-                image: '/img/team/ben.jpeg',
-                bio: 'Over 10 years solving problems for great companies and working with great teams (Amplitude, Applied Intuition, Windsurf). Excited to connect and see how we can help you at Promptfoo.',
-=======
                 name: 'Asmi Gulati',
                 title: 'AI Red Team',
                 image: '/img/team/asmi.jpeg',
                 bio: 'Asmi specializes in prompt hacking and develops educational content for Promptfoo. In her free time she maintains https://aisimplyexplained.com/',
->>>>>>> b8497202
               },
             ].map((leader) => (
               <Grid size={{ xs: 12, sm: 6, md: 4 }} key={leader.name}>
