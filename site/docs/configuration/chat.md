--- conflicted
+++ resolved
@@ -33,10 +33,6 @@
 One way to do this, if you are using the OpenAI format, is by creating a list of `{role, content}` objects. Here's an example:
 
 ```yaml title="promptfooconfig.yaml"
-<<<<<<< HEAD
-# yaml-language-server: $schema=https://promptfoo.dev/config-schema.json
-=======
->>>>>>> b23fdcf7
 prompts:
   - file://prompt.json
 
