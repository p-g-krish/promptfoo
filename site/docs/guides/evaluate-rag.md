--- conflicted
+++ resolved
@@ -140,13 +140,8 @@
 Now that we've constructed a prompt, let's set up some test cases. In this example, the eval will format each of these test cases using the prompt template and send it to the LLM API:
 
 ```yaml title="promptfooconfig.yaml"
-<<<<<<< HEAD
-prompts: [prompt1.txt]
-providers: [openai:gpt-4o-mini]
-=======
 prompts: [file://prompt1.txt]
 providers: [openai:gpt-4.1-mini]
->>>>>>> b23fdcf7
 tests:
   - vars:
       query: What is the max purchase that doesn't require approval?
@@ -284,13 +279,8 @@
 Here's the final config:
 
 ```yaml title="promptfooconfig.yaml"
-<<<<<<< HEAD
-prompts: [prompt1.txt]
-providers: [openai:gpt-4o-mini, openai:gpt-4o, ollama:llama3.1]
-=======
 prompts: [file://prompt1.txt]
 providers: [openai:gpt-4.1-mini, openai:gpt-4.1, ollama:llama3.1]
->>>>>>> b23fdcf7
 defaultTest:
   assert:
     - type: python
