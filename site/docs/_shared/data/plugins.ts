--- conflicted
+++ resolved
@@ -1005,14 +1005,9 @@
       rag: true,
     },
     category: 'Security and Access Control',
-<<<<<<< HEAD
-    description: 'Tests if the model reveals its available function calls or tools.',
-    label: null,
-=======
     description:
       'Tests if an AI system reveals the list of tools, functions, or API calls it has access to',
     label: 'technical',
->>>>>>> 753224f8
     link: '/docs/red-team/plugins/tool-discovery/',
     name: 'Tool Discovery',
     pluginId: 'tool-discovery',
